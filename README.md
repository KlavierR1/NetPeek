--- conflicted
+++ resolved
@@ -70,12 +70,9 @@
 * Dutch
 * Russian
 * Spanish
-<<<<<<< HEAD
-* Polish
-=======
 * Italian
 * French
->>>>>>> 7ae50b7a
+* Polish
 
 ## 📙 License
 
