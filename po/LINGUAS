--- conflicted
+++ resolved
@@ -3,10 +3,6 @@
 fr
 it
 nl
-<<<<<<< HEAD
 pl
 ru
-=======
-ru
-uk
->>>>>>> 7ae50b7a
+uk